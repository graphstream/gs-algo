# GraphStream -- Algorithms


[![Build Status](https://travis-ci.org/graphstream/gs-algo.svg?branch=dev)](https://travis-ci.org/graphstream/gs-algo)


The GraphStream project is java library that provides a API to model,
analyze and visualize graphs and dynamic graphs.

Check out the Website <http://www.graphstream-project.org/> for more information.

This package is dedicated to graph and dynamic graph algorithms.

## Installing GraphStream

The release comes with a pre-packaged jar file named gs-algo.jar that contains the GraphStream algorithms classes. It depends on the root project `gs-core`. To start using GraphStream with algorithms, simply put `gs-core.jar` and `gs-algo.jar` in your class path. You can download GraphStream on the github releases pages:

- [gs-core](https://github.com/graphstream/gs-core/releases)
- [gs-algo](https://github.com/graphstream/gs-algo/releases)

Maven users, you may include `gs-core` and `gs-algo` as a dependency to your project using (https://jitpack.io). 
Simply add the `jitpack` repository to the `pom.xml`:

```xml
<repositories>
    <repository>
        <id>jitpack.io</id>
        <url>https://jitpack.io</url>
    </repository>
</repositories>
```

then, add the `gs-core` and `gs-algo` to your dependencies:

```xml
<dependency>
    <groupId>com.github.graphstream</groupId>
    <artifactId>gs-core</artifactId>
<<<<<<< HEAD
    <version>2.0.0-beta</version>
=======
    <version>2.0</version>
>>>>>>> 58e29ec9
</dependency>
<dependency>
    <groupId>com.github.graphstream</groupId>
    <artifactId>gs-algo</artifactId>
<<<<<<< HEAD
    <version>2.0.0-beta</version>
</dependency>
```

You can use any version of `gs-core` and `gs-algo` you need, provided they are the same. Simply specify the desired version in the `<version>` tag. The version can be a git tag name (e.g. `2.0.0-beta`), a commit number, or a branch name followed by `-SNAPSHOT` (e.g. `dev-SNAPSHOT`). More details on the [possible versions on jitpack](https://jitpack.io/#graphstream/gs-core).
=======
    <version>2.0</version>
</dependency>
```

You can use any version of `gs-core` and `gs-algo` you need, provided they are the same. Simply specify the desired version in the `<version>` tag. The version can be a git tag name (e.g. `2.0`), a commit number, or a branch name followed by `-SNAPSHOT` (e.g. `dev-SNAPSHOT`). More details on the [possible versions on jitpack](https://jitpack.io/#graphstream/gs-core).
>>>>>>> 58e29ec9

## Help

You may check the documentation on the website <http://graphstream-project.org>. You may also share your questions on the mailing list at <http://sympa.litislab.fr/sympa/subscribe/graphstream-users>.

## License

See the COPYING file.<|MERGE_RESOLUTION|>--- conflicted
+++ resolved
@@ -36,28 +36,16 @@
 <dependency>
     <groupId>com.github.graphstream</groupId>
     <artifactId>gs-core</artifactId>
-<<<<<<< HEAD
-    <version>2.0.0-beta</version>
-=======
     <version>2.0</version>
->>>>>>> 58e29ec9
 </dependency>
 <dependency>
     <groupId>com.github.graphstream</groupId>
     <artifactId>gs-algo</artifactId>
-<<<<<<< HEAD
-    <version>2.0.0-beta</version>
-</dependency>
-```
-
-You can use any version of `gs-core` and `gs-algo` you need, provided they are the same. Simply specify the desired version in the `<version>` tag. The version can be a git tag name (e.g. `2.0.0-beta`), a commit number, or a branch name followed by `-SNAPSHOT` (e.g. `dev-SNAPSHOT`). More details on the [possible versions on jitpack](https://jitpack.io/#graphstream/gs-core).
-=======
     <version>2.0</version>
 </dependency>
 ```
 
 You can use any version of `gs-core` and `gs-algo` you need, provided they are the same. Simply specify the desired version in the `<version>` tag. The version can be a git tag name (e.g. `2.0`), a commit number, or a branch name followed by `-SNAPSHOT` (e.g. `dev-SNAPSHOT`). More details on the [possible versions on jitpack](https://jitpack.io/#graphstream/gs-core).
->>>>>>> 58e29ec9
 
 ## Help
 
